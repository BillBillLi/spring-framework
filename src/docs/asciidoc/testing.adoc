--- conflicted
+++ resolved
@@ -5859,114 +5859,6 @@
 
 
 
-<<<<<<< HEAD
-[[testing-examples-petclinic]]
-=== PetClinic Example
-
-The PetClinic application, available on
-https://github.com/spring-projects/spring-petclinic[GitHub], shows several features of
-the Spring TestContext Framework in a JUnit 4 environment. Most test functionality is
-included in the `AbstractClinicTests`, for which a partial listing follows:
-
-[source,java,indent=0]
-[subs="verbatim,quotes"]
-----
-	import static org.junit.Assert.assertEquals;
-	// import ...
-
-	@ContextConfiguration <1>
-	public abstract class AbstractClinicTests extends AbstractTransactionalJUnit4SpringContextTests { <2>
-
-		@Autowired <3>
-		protected Clinic clinic;
-
-		@Test
-		public void getVets() {
-			Collection<Vet> vets = this.clinic.getVets();
-			assertEquals("JDBC query must show the same number of vets",
-				super.countRowsInTable("VETS"), vets.size()); <4>
-			Vet v1 = EntityUtils.getById(vets, Vet.class, 2);
-			assertEquals("Leary", v1.getLastName());
-			assertEquals(1, v1.getNrOfSpecialties());
-			assertEquals("radiology", (v1.getSpecialties().get(0)).getName());
-			// ...
-		}
-
-		// ...
-	}
-----
-
-<1> Load the application context from the default location: `AbstractClinicTests-context.xml`.
-<2> This test case extends the `AbstractTransactionalJUnit4SpringContextTests` class, from
-which it inherits configuration for Dependency Injection (through the
-`DependencyInjectionTestExecutionListener`) and transactional behavior (through the
-`TransactionalTestExecutionListener`).
-<3> The `clinic` instance variable (the application object being tested) is set by
-Dependency Injection through `@Autowired` semantics.
-<4> The `getVets()` method shows how you can use the inherited `countRowsInTable()`
-method to easily verify the number of rows in a given table, thus verifying correct
-behavior of the application code being tested. This allows for stronger tests and
-lessens dependency on the exact test data. For example, you can add additional rows in
-the database without breaking tests.
-
-
-Like many integration tests that use a database, most of the tests in
-`AbstractClinicTests` depend on a minimum amount of data already being in the database
-before the test cases run. Alternatively, you can populate the database within the test
-fixture set up of your test cases (again, within the same transaction as the tests).
-
-The PetClinic application supports three data access technologies: JDBC, Hibernate, and
-JPA. By declaring `@ContextConfiguration` without any specific resource locations, the
-`AbstractClinicTests` class has its application context loaded from the default location,
-`AbstractClinicTests-context.xml`, which declares a common `DataSource`. Subclasses
-specify additional context locations that must declare a `PlatformTransactionManager` and
-a concrete implementation of `Clinic`.
-
-For example, the Hibernate implementation of the PetClinic tests contains the following
-implementation. For this example, `HibernateClinicTests` does not contain a single line
-of code. We need only to declare `@ContextConfiguration`, and the tests are inherited
-from `AbstractClinicTests`. Because `@ContextConfiguration` is declared without any
-specific resource locations, the Spring TestContext Framework loads an application
-context from all the beans defined in `AbstractClinicTests-context.xml` (that is, the
-inherited locations) and `HibernateClinicTests-context.xml`, with
-`HibernateClinicTests-context.xml` possibly overriding beans defined in
-`AbstractClinicTests-context.xml`. The following listing shows the definition of the
-`HibernateClinicTests` class:
-
-[source,java,indent=0]
-[subs="verbatim,quotes"]
-----
-	@ContextConfiguration <1>
-	public class HibernateClinicTests extends AbstractClinicTests { }
-----
-<1> Load the application context from `AbstractClinicTests-context.xml` and `HibernateClinicTests-context.xml`.
-
-
-In a large-scale application, the Spring configuration is often split across multiple
-files. Consequently, configuration locations are typically specified in a common base
-class for all application-specific integration tests. Such a base class can also add
-useful instance variables (populated by Dependency Injection, naturally), such as a
-`SessionFactory` in the case of an application that uses Hibernate.
-
-As far as possible, you should have exactly the same Spring configuration files in your
-integration tests as in the deployed environment. One likely point of difference concerns
-database connection pooling and transaction infrastructure. If you are deploying to a
-full-blown application server, you probably use its connection pool (available through
-JNDI) and JTA implementation. Thus, in production, you can use a `JndiObjectFactoryBean`
-or `<jee:jndi-lookup>` for the `DataSource` and `JtaTransactionManager`. JNDI and JTA are
-not available in out-of-container integration tests, so you should use a combination such
-as the Commons DBCP `BasicDataSource` and `DataSourceTransactionManager` or
-`HibernateTransactionManager` for them. You can factor out this variant behavior into a
-single XML file, having the choice between application server and a "`local`"
-configuration separated from all other configuration, which will not vary between the
-test and production environments. In addition, we recommend that you use properties files
-for connection settings. See the PetClinic application for an example.
-
-
-
-
-=======
->>>>>>> edadb9ef
 [[testing-resources]]
 == Further Resources
 See the following resources for more information about testing:
